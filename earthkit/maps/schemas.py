--- conflicted
+++ resolved
@@ -156,12 +156,7 @@
         Parameters
         ----------
         name : str
-<<<<<<< HEAD
-            The name of the schema to use, or path to
-=======
-            The name of the schema to use, or path to 
->>>>>>> f7e16122
-            user implemented schema.
+            The name of the schema to use, or path to a user-implemented schema.
 
         Example
         -------
