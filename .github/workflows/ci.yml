--- conflicted
+++ resolved
@@ -119,42 +119,6 @@
   #     run: |
   #       make docs-build
 
-<<<<<<< HEAD
-  # integration-tests:
-  #   needs: [unit-tests]
-  #   if: ${{ !github.event.pull_request.head.repo.fork && github.event.action != 'labeled' || github.event.label.name == 'approved-for-ci' }}
-  #   runs-on: ubuntu-latest
-  #   defaults:
-  #     run:
-  #       shell: bash -l {0}
-
-  #   strategy:
-  #     matrix:
-  #       include:
-  #       - python-version: "3.10"
-  #             # extra: -minver  # This will need to be uncommented and environment-minver.yml updated if we want to publish on conda
-
-  #   steps:
-  #   - uses: actions/checkout@v3
-  #     with:
-  #       ref: ${{ github.event.pull_request.head.sha || github.ref }}
-  #   - name: Install Conda environment with Micromamba
-  #     uses: mamba-org/provision-with-micromamba@v12
-  #     with:
-  #       environment-file: environment${{ matrix.extra }}.yml
-  #       environment-name: DEVELOP${{ matrix.extra }}
-  #       channels: conda-forge
-  #       cache-env: true
-  #       cache-env-key: ubuntu-latest-${{ matrix.python-version }}${{ matrix.extra }}.
-  #       extra-specs: |
-  #         python=${{matrix.python-version }}
-  #   - name: Install package
-  #     run: |
-  #       python -m pip install --no-deps -e .
-  #   - name: Run tests
-  #     run: |
-  #       make unit-tests
-=======
   integration-tests:
     needs: [unit-tests]
     if: ${{ !github.event.pull_request.head.repo.fork && github.event.action != 'labeled' || github.event.label.name == 'approved-for-ci' }}
@@ -189,7 +153,6 @@
     - name: Run tests
       run: |
         make unit-tests
->>>>>>> 2447bdbb
 
   distribution:
     needs: [integration-tests, type-check]
